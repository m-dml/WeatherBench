import numpy as np
import torch
import xarray as xr


<<<<<<< HEAD
=======
def load_mean_std(res_dir, var_dict, train_years):

    mean, std, level, level_names = [], [], [], []
    for var in var_dict.keys():

        m = xr.open_mfdataset(f'{res_dir}/{var}/mean_{train_years[0]}_{train_years[1]}.nc', combine='by_coords')
        s = xr.open_mfdataset(f'{res_dir}/{var}/std_{train_years[0]}_{train_years[1]}.nc', combine='by_coords')

        short_name, lvls = ('lat2d', var_dict[var]) if var=='constants' else var_dict[var]
        idx =[]
        for lvl in lvls:
            idx.append(np.where(lvl == m.level.values)[0])
            level_names.append(lvl if var=='constants' else short_name + '_' + str(lvl))
            level.append(1 if var=='constants' else lvl)
        idx = np.concatenate(idx)
        mean.append(m[short_name].values[idx])
        std.append(s[short_name].values[idx])
    mean, std  = np.concatenate(mean), np.concatenate(std)
    return mean, std, level, level_names

class Dataset(torch.utils.data.IterableDataset):
    r"""A class representing a :class:`Dataset`.
    
    Base on DataGenerator() object written by S. Rasp (for tensorflow v1.x): 
    https://github.com/pangeo-data/WeatherBench/blob/ced939e20da0432bc816d64c34344e72f9b4cd17/src/train_nn.py#L18
        
    .. note::
      :class:`~torch.utils.data.DataLoader` by default constructs a index
      sampler that yields integral indices.  To make it work with a map-style
      dataset with non-integral indices/keys, a custom sampler must be provided.
    """

    def __init__(self, ds, var_dict, lead_time, mean=None, std=None, load=False,
                 start=None, end=None, normalize=False, norm_subsample=1, randomize_order=True,
                 target_vars = ['geopotential', 'temperature'],
                 target_levels = [500, 850], dtype=np.float32, res_dir=None, train_years=None):

        self.ds = ds
        self.var_dict = var_dict
        self.lead_time = lead_time
        self.normalize = normalize
        self.randomize_order = randomize_order

        # indexing for __getitem__ and __iter__ to find targets Z500, T850
        assert np.all( var in var_dict.keys() for var in target_vars )
        assert np.all( level in var_dict[var][1] for level, var in zip(target_levels, target_vars))
        
        if start is None or end is None:
            start = 0
            end = self.ds.time.isel(time=slice(0, -self.lead_time)).values.shape[0]
        assert end > start, "this example code only works with end >= start"
        self.start = start
        self.end = end

        self.data = []
        self.level_names = []
        generic_level = xr.DataArray([1], coords={'level': [1]}, dims=['level'])
        for long_var, params in var_dict.items():
            if long_var == 'constants':
                for var in params:
                    self.data.append(ds[var].expand_dims(
                        {'level': generic_level, 'time': ds.time}, (1, 0)
                    ).astype(dtype))
                    self.level_names.append(var)
            else:
                var, levels = params
                try:
                    self.data.append(ds[var].sel(level=levels))
                    self.level_names += [f'{var}_{level}' for level in levels]
                except ValueError:
                    self.data.append(ds[var].expand_dims({'level': generic_level}, 1))
                    self.level_names.append(var)        

        self.data = xr.concat(self.data, 'level')#.transpose('time', 'lat', 'lon', 'level')
        self.data['level_names'] = xr.DataArray(
            self.level_names, dims=['level'], coords={'level': self.data.level})        
        self.output_idxs = range(len(self.data.level))

        if self.normalize:            
            if mean is None or std is None:
                #try:
                print('Loading means and standard deviations from disk')
                mean, std, level, level_names = load_mean_std(res_dir, var_dict, train_years)
                assert np.all( level_names == self.level_names )
                self.mean = xr.DataArray(mean, coords={'level': level}, dims=['level'])
                self.std = xr.DataArray(std, coords={'level': level}, dims=['level'])
                #except:
                """
                    print('WARNING! Could not load means and stds. Computing. Can take a while !')
                    self.mean = self.data.isel(time=slice(0, None, norm_subsample)).mean(
                        ('time', 'lat', 'lon')).compute() if mean is None else mean
                    self.std = self.data.isel(time=slice(0, None, norm_subsample)).std(
                        ('time', 'lat', 'lon')).compute() if std is None else std
                """
            else:
                self.mean, self.std = mean, std                
            self.data = (self.data - self.mean) / self.std
            
        self.valid_time = self.data.isel(time=slice(lead_time, None)).time
        
        self._target_idx = []
        for level, var in zip(target_levels, target_vars):
            target_name = var_dict[var][0] + '_' + str(level)
            self._target_idx += [np.where(np.array(self.level_names)==target_name)[0][0]]
        
        # According to S. Rasp, this has to go after computation of self.mean, self.std:
        if load: print('Loading data into RAM'); self.data.load()

    def __getitem__(self, index):
        """ Generate one batch of data """
        idx = np.asarray(index)
        X = self.data.isel(time=idx).values
        y = self.data.isel(time=idx + self.lead_time, level=self._target_idx).values
        return X, y

    # for large batch-sizes, this is orders of magnitures faster than for non-iterable Dataset()
    # __iter__() based on Example 1 in documentation of torch.utils.data.IterableDataset
    def __iter__(self):
        """ Return iterable over data in random order """
        worker_info = torch.utils.data.get_worker_info()
        if worker_info is None:  # single-process data loading, return the full iterator
            iter_start = self.start
            iter_end = self.end
        else:  # in a worker process
            # split workload
            per_worker = int(math.ceil((self.end - self.start) / float(worker_info.num_workers)))
            worker_id = worker_info.id
            iter_start = self.start + worker_id * per_worker
            iter_end = min(iter_start + per_worker, self.end)

        if self.randomize_order:
            idx = torch.randperm(iter_end-iter_start).cpu() + iter_start # torch for seed control
        else: 
            idx = torch.arange(iter_start, iter_end).cpu()
        X = self.data.isel(time=idx).values
        y = self.data.isel(time=idx + self.lead_time, level=self._target_idx).values
        return zip(X, y)
    
    def __len__(self):
        return self.data.isel(time=slice(0, -self.lead_time)).shape[0]


>>>>>>> c7312369
def create_predictions(model, dg, var_dict={'z' : None, 't' : None}, batch_size=32, verbose=False, model_forward=None):
    """Create non-iterative predictions
    Base on create_predictions() function written by S. Rasp (for tensorflow v1.x): 
    https://github.com/pangeo-data/WeatherBench/blob/ced939e20da0432bc816d64c34344e72f9b4cd17/src/train_nn.py#L113    
    
    We introduce the extra var_dict argument in case dg has more fields than just 'z' and 't'.
    """

    model_forward = model.forward if model_forward is None else model_forward
    
    #preds = model.forward(torch.tensor(dg[np.arange(dg.__len__())][0])).detach().numpy()

    test_loader = torch.utils.data.DataLoader(dg, batch_size=batch_size, drop_last=False)
    model.eval() # e.g. for batch normalization layers
    preds = []
    with torch.no_grad():
        for i,batch in enumerate(test_loader):
            if verbose:
                print('batch #' + str(i))
            inputs = batch[0]
            pred = model_forward(inputs)
            preds += [pred]
    preds = np.concatenate(preds, axis=0)    

    # Unnormalize
    if dg.normalize:
        idx = dg._target_idx
        preds = preds * dg.std.values[None,idx,None,None] + dg.mean.values[None,idx,None,None]

    das = []
    lev_idx = 0
    var_dict = dg.var_dict if var_dict is None else var_dict
    for var, levels in var_dict.items():
        if levels is None:
            das.append(xr.DataArray(
                preds[:, lev_idx, :, :],
                dims=['time', 'lat', 'lon'],
                coords={'time': dg.valid_time, 'lat': dg.ds.lat, 'lon': dg.ds.lon},
                name=var
            ))
            lev_idx += 1
        else:
            nlevs = len(levels)
            das.append(xr.DataArray(
                preds[:, lev_idx:lev_idx+nlevs, :, :],
                dims=['time', 'level' 'lat', 'lon'],
                coords={'time': dg.valid_time, 'level': dg.ds.level, 'lat': dg.ds.lat, 'lon': dg.ds.lon},
                name=var
            ))
            lev_idx += nlevs

    return xr.merge(das, compat='override')<|MERGE_RESOLUTION|>--- conflicted
+++ resolved
@@ -3,8 +3,6 @@
 import xarray as xr
 
 
-<<<<<<< HEAD
-=======
 def load_mean_std(res_dir, var_dict, train_years):
 
     mean, std, level, level_names = [], [], [], []
@@ -147,7 +145,6 @@
         return self.data.isel(time=slice(0, -self.lead_time)).shape[0]
 
 
->>>>>>> c7312369
 def create_predictions(model, dg, var_dict={'z' : None, 't' : None}, batch_size=32, verbose=False, model_forward=None):
     """Create non-iterative predictions
     Base on create_predictions() function written by S. Rasp (for tensorflow v1.x): 
